--- conflicted
+++ resolved
@@ -147,7 +147,6 @@
 endif()
 
 file(GLOB_RECURSE HDRS_G "include/*/*.h")
-<<<<<<< HEAD
 set(source_regex "${CMAKE_CURRENT_SOURCE_DIR}/include/")
 foreach(component ${HDRS_G})
 message(STATUS "Collect header file for installation: ${component}")
@@ -159,13 +158,6 @@
 install(
 	FILES "${component}"
 	DESTINATION "${include_destination}"
-=======
-foreach(component ${HDRS_G})
-message(STATUS "Collect header file for installation: ${component}")
-install(
-	FILES "${component}"
-	DESTINATION include/uprotocolsdk
->>>>>>> 8eb368de
 	COMPONENT Devel
 	OPTIONAL)
 endforeach()
@@ -174,13 +166,9 @@
 message(STATUS "Writting to lib location : ${lib}")
 install(TARGETS uprotocolsdk_shared
         LIBRARY DESTINATION "${lib}"
-<<<<<<< HEAD
 		ARCHIVE DESTINATION "${lib}")
 
 install(TARGETS uprotocolsdk
         LIBRARY DESTINATION "${lib}"
 		ARCHIVE DESTINATION "${lib}")
 		
-=======
-		ARCHIVE DESTINATION "${lib}")
->>>>>>> 8eb368de
