cmake_minimum_required(VERSION 3.18.0)
file(STRINGS "VERSION" VERSION_STRING)
project(uprotocol-sdk-cpp VERSION "${VERSION_STRING}" LANGUAGES CXX )

set(VCPKG $ENV{HOME}/vcpkg/scripts/buildsystems/vcpkg.cmake)
if (EXISTS ${VCPKG})
    message(STATUS "Found VCPKG installation")
    set(CMAKE_TOOLCHAIN_FILE ${VCPKG} CACHE STRING "")
endif ()

set(CMAKE_BUILD_TYPE_INIT Release)
set(CMAKE_CXX_STANDARD 20)
set(CMAKE_CXX_STANDARD_REQUIRED ON)
set(CMAKE_CXX_EXTENSIONS OFF)

set(CMAKE_EXPORT_COMPILE_COMMANDS ON) # Export compilation data-base for clang-tidy
set(CMAKE_VERBOSE_MAKEFILE 0)

if(NOT CMAKE_BUILD_TYPE)
  set(CMAKE_BUILD_TYPE Debug)
endif()

set(CMAKE_MODULE_PATH ${CMAKE_MODULE_PATH} ${CMAKE_SOURCE_DIR}/cmake)
list(APPEND CMAKE_MODULE_PATH "${CMAKE_CURRENT_LIST_DIR}/cmake")

include (CTest)
enable_testing()

if(${CMAKE_BUILD_TYPE} MATCHES "Debug")
	add_definitions(-D_DEBUG)
	add_link_options(-rdynamic)
else()
	add_definitions(-DNDEBUG)
endif()

find_package(RapidJSON CONFIG REQUIRED)
find_package(OpenSSL REQUIRED)
find_package(Protobuf REQUIRED)
find_package(Threads REQUIRED)
find_package(UUID REQUIRED)
find_package(spdlog CONFIG REQUIRED)
find_package(CGreen REQUIRED)

# proto generation
set(protobuf_MODULE_COMPATIBLE TRUE)

<<<<<<< HEAD
set(PROTOS ${CMAKE_CURRENT_SOURCE_DIR}/uprotocol/proto/cloudevents.proto)
=======
set(PROTOS
    ${CMAKE_CURRENT_SOURCE_DIR}/uprotocol/proto/cloudevents.proto
)
>>>>>>> 1a96ea38
set(PROTO_SRC_DIR ${CMAKE_CURRENT_SOURCE_DIR}/uprotocol/proto)
set(PROTO_BINARY_DIR ${CMAKE_CURRENT_BINARY_DIR}/uprotocol/proto)
add_subdirectory(${CMAKE_SOURCE_DIR}/uprotocol/proto)

# add generated protobuf and directory.
include_directories(${PROTO_BINARY_DIR})
include_directories(${PROTO_TEST_BINARY_DIR})
# add remaining directories.
include_directories(${Protobuf_INCLUDE_DIRS})
include_directories(${RapidJSON_INCLUDE_DIRS})
include_directories(${UUID_INCLUDE_DIRS})

include_directories(SYSTEM ${OPENSSL_INCLUDE_DIR})
include_directories(.)
include_directories(${CMAKE_CURRENT_SOURCE_DIR}/uprotocol/cloudevent/datamodel)
include_directories(${CMAKE_CURRENT_SOURCE_DIR}/uprotocol/cloudevent/factory)
include_directories(${CMAKE_CURRENT_SOURCE_DIR}/uprotocol/cloudevent/serialize)
include_directories(${CMAKE_CURRENT_SOURCE_DIR}/uprotocol/proto)
include_directories(${CMAKE_CURRENT_SOURCE_DIR}/uprotocol/tools)
include_directories(${CMAKE_CURRENT_SOURCE_DIR}/uprotocol/uri/datamodel)
include_directories(${CMAKE_CURRENT_SOURCE_DIR}/uprotocol/uri/serializer)
include_directories(${CMAKE_CURRENT_SOURCE_DIR}/uprotocol/uri/validator)
include_directories(${CMAKE_CURRENT_SOURCE_DIR}/uprotocol/uuid)
include_directories(${CMAKE_CURRENT_BINARY_DIR}/uprotocol-core-api/src/main/proto)
include_directories(${CGREEN_INCLUDE_DIR})

<<<<<<< HEAD
file(GLOB PROTO_CPP 				 "${PROTO_BINARY_DIR}/*.cc")
file(GLOB PROTO_HPP 				 "${PROTO_BINARY_DIR}/*.h")
file(GLOB SRC_HDR_BINARY 			 "uprotocol/serialize/*.h")
file(GLOB SRC_HDR_JSON 	 			 "uprotocol/serialize/*.h")
file(GLOB SRC_HDR_MODEL  			 "uprotocol/cloudevent/datamodel/*.h")
file(GLOB SRC_HDR_FACTORY 			 "uprotocol/cloudevent/factory/*.h")
file(GLOB SRC_HDR_URI 				 "uprotocol/uri/**/*.h")
file(GLOB SRC_HDR_UUID 				 "uprotocol/uuid/*.h")
file(GLOB SRC_HDR_TOOLS 			 "uprotocol/uuid/tools/*.h")
file(GLOB_RECURSE SRC_PROTO_CORE_API "${CMAKE_CURRENT_BINARY_DIR}/uprotocol-core-api/src/main/proto/*.cc")

set(uprotocol_src 
	src/base64/base64.cpp
	src/uuid/Uuidv8Factory.cpp
	src/uuid/UuidSerializer.cpp
	${PROTO_CPP}
	${PROTO_HPP}
	${SRC_HDR_MODEL}
	${SRC_HDR_BINARY}
	${SRC_HDR_JSON}
	${SRC_HDR_FACTORY}
	${SRC_HDR_URI}
	${SRC_HDR_UUID}
	${SRC_HDR_TOOLS}
	${SRC_PROTO_CORE_API})
=======

set(CMAKE_CXX_FLAGS "${CMAKE_CXX_FLAGS} -L/usr/local/lib -I../ -pthread -Wall -Wpedantic")

if(${CMAKE_BUILD_TYPE} MATCHES "Debug")
	add_compile_options(-g)
endif()

file(GLOB SRC_HDR_CLOUDEVENT "uprotocol/cloudevent/*.h")
file(GLOB SRC_HDR_URI 		"uprotocol/uri/*/*.*")
file(GLOB SRC_HDR_UUID 		"uprotocol/uuid/*.h")
file(GLOB SRC_HDR_TOOLS 	"uprotocol/tools/*.h")

set(uprotocol_src uprotocol/tools/byte_order.cpp
		uprotocol/tools/base64.cpp
		uprotocol/uuid/uuid_gen.cpp
		${PROTO_CPP}
		${PROTO_HPP}
		${SRC_HDR_CLOUDEVENT}
		${SRC_HDR_URI}
		${SRC_HDR_UUID}
		${SRC_HDR_TOOLS}
		)
>>>>>>> 1a96ea38

add_library(uprotocollib OBJECT ${uprotocol_src})

set_property(TARGET uprotocollib PROPERTY POSITION_INDEPENDENT_CODE 1)
add_library(uprotocolsdk_shared SHARED $<TARGET_OBJECTS:uprotocollib>)
add_library(uprotocolsdk STATIC $<TARGET_OBJECTS:uprotocollib>)

add_definitions(-DSPDLOG_FMT_EXTERNAL)

target_link_libraries(uprotocolsdk 
                      Threads::Threads 
					  ${Protobuf_LIBRARIES} 
					  ${RapidJSON_LIBRARIES} 
					  ${UUID_LIBRARY}
					  proto
					  spdlog::spdlog)

target_link_libraries(uprotocolsdk_shared 
					  Threads::Threads
					  ${Protobuf_LIBRARIES}
					  ${RapidJSON_LIBRARIES}
					  ${UUID_LIBRARY}
					  proto
					  spdlog::spdlog)


if (CMAKE_CXX_COMPILER_ID STREQUAL "Clang")
	set(CMAKE_EXE_LINKER_FLAGS "${CMAKE_EXE_LINKER_FLAGS} -stdlib=libc++ -lc++abi")
elseif (CMAKE_CXX_COMPILER_ID STREQUAL "GNU")
	if(CMAKE_BUILD_TYPE STREQUAL "Debug")
		set(CMAKE_EXE_LINKER_FLAGS "${CMAKE_EXE_LINKER_FLAGS} -lgcov -coverage")
	endif()
endif()

<<<<<<< HEAD
if (CMAKE_CXX_COMPILER_ID STREQUAL "Clang")
	if(CMAKE_BUILD_TYPE STREQUAL "Debug")
		target_compile_options(uprotocolsdk PRIVATE -Wall -Wextra -Werror -stdlib=libc++ -fsanitize=address -fprofile-arcs -ftest-coverage -fno-omit-frame-pointer -v)
		target_compile_options(uprotocolsdk_shared PRIVATE -Wall -Wextra -Werror -stdlib=libc++ -fsanitize=address -fprofile-arcs -ftest-coverage -fno-omit-frame-pointer -v)
		else()
		target_compile_options(uprotocolsdk PRIVATE -Wall -Wextra -Werror -stdlib=libc++ -v)
		target_compile_options(uprotocolsdk_shared PRIVATE -fPIC -Wall -Wextra -Werror -stdlib=libc++ -v)
		endif()
elseif (CMAKE_CXX_COMPILER_ID STREQUAL "GNU")
		if(CMAKE_BUILD_TYPE STREQUAL "Debug")
			target_compile_options(uprotocolsdk PRIVATE -Wall -Wextra -Werror -g -O0 -fprofile-arcs -ftest-coverage)
			target_compile_options(uprotocolsdk_shared PRIVATE -fPIC -Wall -Wextra -Werror -g -O0 -fprofile-arcs -ftest-coverage)
		else()
			target_compile_options(uprotocolsdk PRIVATE -Wall -Wextra -Werror)
			target_compile_options(uprotocolsdk_shared PRIVATE -Wall -Wextra -Werror)
		endif()
endif()					  

include(ExternalProject)

ExternalProject_Add(
	uprotocol-core-api
	PREFIX uprotocol-core-api-prefix
	SOURCE_DIR "${CMAKE_CURRENT_SOURCE_DIR}/../uprotocol-core-api"
	BINARY_DIR "${CMAKE_CURRENT_BINARY_DIR}/uprotocol-core-api" 
	INSTALL_COMMAND "" # No install step if not needed
)
=======
target_link_libraries(uprotocolsdk Threads::Threads
					${Protobuf_LIBRARIES}
					${RapidJSON_LIBRARIES}
					${UUID_LIBRARY}
					proto
					spdlog::spdlog)

target_link_libraries(uprotocolsdk_shared Threads::Threads
					${Protobuf_LIBRARIES}
					${RapidJSON_LIBRARIES}
					${UUID_LIBRARY}
					proto
					spdlog::spdlog)
>>>>>>> 1a96ea38

add_dependencies(uprotocolsdk proto)
add_dependencies(uprotocolsdk_shared proto)
add_dependencies(uprotocolsdk uprotocol-core-api)
add_dependencies(uprotocolsdk_shared uprotocol-core-api)

add_subdirectory(test)
<|MERGE_RESOLUTION|>--- conflicted
+++ resolved
@@ -44,13 +44,7 @@
 # proto generation
 set(protobuf_MODULE_COMPATIBLE TRUE)
 
-<<<<<<< HEAD
 set(PROTOS ${CMAKE_CURRENT_SOURCE_DIR}/uprotocol/proto/cloudevents.proto)
-=======
-set(PROTOS
-    ${CMAKE_CURRENT_SOURCE_DIR}/uprotocol/proto/cloudevents.proto
-)
->>>>>>> 1a96ea38
 set(PROTO_SRC_DIR ${CMAKE_CURRENT_SOURCE_DIR}/uprotocol/proto)
 set(PROTO_BINARY_DIR ${CMAKE_CURRENT_BINARY_DIR}/uprotocol/proto)
 add_subdirectory(${CMAKE_SOURCE_DIR}/uprotocol/proto)
@@ -77,7 +71,6 @@
 include_directories(${CMAKE_CURRENT_BINARY_DIR}/uprotocol-core-api/src/main/proto)
 include_directories(${CGREEN_INCLUDE_DIR})
 
-<<<<<<< HEAD
 file(GLOB PROTO_CPP 				 "${PROTO_BINARY_DIR}/*.cc")
 file(GLOB PROTO_HPP 				 "${PROTO_BINARY_DIR}/*.h")
 file(GLOB SRC_HDR_BINARY 			 "uprotocol/serialize/*.h")
@@ -103,30 +96,6 @@
 	${SRC_HDR_UUID}
 	${SRC_HDR_TOOLS}
 	${SRC_PROTO_CORE_API})
-=======
-
-set(CMAKE_CXX_FLAGS "${CMAKE_CXX_FLAGS} -L/usr/local/lib -I../ -pthread -Wall -Wpedantic")
-
-if(${CMAKE_BUILD_TYPE} MATCHES "Debug")
-	add_compile_options(-g)
-endif()
-
-file(GLOB SRC_HDR_CLOUDEVENT "uprotocol/cloudevent/*.h")
-file(GLOB SRC_HDR_URI 		"uprotocol/uri/*/*.*")
-file(GLOB SRC_HDR_UUID 		"uprotocol/uuid/*.h")
-file(GLOB SRC_HDR_TOOLS 	"uprotocol/tools/*.h")
-
-set(uprotocol_src uprotocol/tools/byte_order.cpp
-		uprotocol/tools/base64.cpp
-		uprotocol/uuid/uuid_gen.cpp
-		${PROTO_CPP}
-		${PROTO_HPP}
-		${SRC_HDR_CLOUDEVENT}
-		${SRC_HDR_URI}
-		${SRC_HDR_UUID}
-		${SRC_HDR_TOOLS}
-		)
->>>>>>> 1a96ea38
 
 add_library(uprotocollib OBJECT ${uprotocol_src})
 
@@ -161,7 +130,6 @@
 	endif()
 endif()
 
-<<<<<<< HEAD
 if (CMAKE_CXX_COMPILER_ID STREQUAL "Clang")
 	if(CMAKE_BUILD_TYPE STREQUAL "Debug")
 		target_compile_options(uprotocolsdk PRIVATE -Wall -Wextra -Werror -stdlib=libc++ -fsanitize=address -fprofile-arcs -ftest-coverage -fno-omit-frame-pointer -v)
@@ -189,21 +157,6 @@
 	BINARY_DIR "${CMAKE_CURRENT_BINARY_DIR}/uprotocol-core-api" 
 	INSTALL_COMMAND "" # No install step if not needed
 )
-=======
-target_link_libraries(uprotocolsdk Threads::Threads
-					${Protobuf_LIBRARIES}
-					${RapidJSON_LIBRARIES}
-					${UUID_LIBRARY}
-					proto
-					spdlog::spdlog)
-
-target_link_libraries(uprotocolsdk_shared Threads::Threads
-					${Protobuf_LIBRARIES}
-					${RapidJSON_LIBRARIES}
-					${UUID_LIBRARY}
-					proto
-					spdlog::spdlog)
->>>>>>> 1a96ea38
 
 add_dependencies(uprotocolsdk proto)
 add_dependencies(uprotocolsdk_shared proto)
