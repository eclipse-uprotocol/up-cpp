set(VCPKG $ENV{HOME}/vcpkg/scripts/buildsystems/vcpkg.cmake)
if (EXISTS ${VCPKG})
    message(STATUS "Found VCPKG installation")
    set(CMAKE_TOOLCHAIN_FILE ${VCPKG}
            CACHE STRING "")
endif ()

cmake_minimum_required(VERSION 3.18.0)


file(STRINGS "VERSION" VERSION_STRING)
project(uprotocol-sdk-cpp VERSION "${VERSION_STRING}" LANGUAGES CXX )

set(CMAKE_BUILD_TYPE_INIT Release)
set(CMAKE_CXX_STANDARD 20)
set(CMAKE_CXX_STANDARD_REQUIRED ON)
set(CMAKE_CXX_EXTENSIONS OFF)

set(CMAKE_EXPORT_COMPILE_COMMANDS ON) # Export compilation data-base for clang-tidy
set(CMAKE_VERBOSE_MAKEFILE 0)

if(NOT CMAKE_BUILD_TYPE)
  set(CMAKE_BUILD_TYPE Debug)
endif()

set(CMAKE_MODULE_PATH ${CMAKE_MODULE_PATH} ${CMAKE_SOURCE_DIR}/cmake)
list(APPEND CMAKE_MODULE_PATH "${CMAKE_CURRENT_LIST_DIR}/cmake")

include (CTest)
enable_testing()

if(${CMAKE_BUILD_TYPE} MATCHES "Debug")
	add_definitions(-D_DEBUG)
	add_link_options(-rdynamic)
else()
	add_definitions(-DNDEBUG)
endif()

find_package(RapidJSON CONFIG REQUIRED)
find_package(OpenSSL REQUIRED)
find_package(Protobuf REQUIRED)
find_package(Threads REQUIRED)
find_package(UUID REQUIRED)
find_package(spdlog CONFIG REQUIRED)
find_package(CGreen REQUIRED)




# proto generation
set(protobuf_MODULE_COMPATIBLE TRUE)

set(PROTOS
    ${CMAKE_CURRENT_SOURCE_DIR}/uprotocol/proto/cloudevents.proto	
)
set(PROTO_SRC_DIR ${CMAKE_CURRENT_SOURCE_DIR}/uprotocol/proto)
set(PROTO_BINARY_DIR ${CMAKE_CURRENT_BINARY_DIR}/uprotocol/proto)
add_subdirectory(${CMAKE_SOURCE_DIR}/uprotocol/proto)


file(GLOB PROTO_CPP "${PROTO_BINARY_DIR}/*.cc")
file(GLOB PROTO_HPP "${PROTO_BINARY_DIR}/*.h")

# add generated protobuf and directory.
include_directories(${PROTO_BINARY_DIR})
include_directories(${PROTO_TEST_BINARY_DIR})
# add remaining directories.
include_directories(${Protobuf_INCLUDE_DIRS})
include_directories(${RapidJSON_INCLUDE_DIRS})
include_directories(${UUID_INCLUDE_DIRS})

include_directories(SYSTEM ${OPENSSL_INCLUDE_DIR})
include_directories(${CMAKE_CURRENT_SOURCE_DIR}/uprotocol/cloudevent/datamodel)
include_directories(${CMAKE_CURRENT_SOURCE_DIR}/uprotocol/cloudevent/factory)
include_directories(${CMAKE_CURRENT_SOURCE_DIR}/uprotocol/cloudevent/serialize)
include_directories(${CMAKE_CURRENT_SOURCE_DIR}/uprotocol/proto)
include_directories(${CMAKE_CURRENT_SOURCE_DIR}/uprotocol/tools)
include_directories(${CMAKE_CURRENT_SOURCE_DIR}/uprotocol/uri/datamodel)
include_directories(${CMAKE_CURRENT_SOURCE_DIR}/uprotocol/uri/factory)
include_directories(${CMAKE_CURRENT_SOURCE_DIR}/uprotocol/uri/validator)
include_directories(${CMAKE_CURRENT_SOURCE_DIR}/uprotocol/uuid)
include_directories(${CGREEN_INCLUDE_DIR})


set(CMAKE_CXX_FLAGS "${CMAKE_CXX_FLAGS} -L/usr/local/lib -I../ -pthread -Wall -Wpedantic")

if(${CMAKE_BUILD_TYPE} MATCHES "Debug")
	add_compile_options(-g)
endif()

file(GLOB SRC_HDR_BINARY 	"uprotocol/serialize/*.h")
file(GLOB SRC_HDR_JSON 	 	"uprotocol/serialize/*.h")
file(GLOB SRC_HDR_MODEL  	"uprotocol/cloudevent/datamodel/*.h")
file(GLOB SRC_HDR_FACTORY 	"uprotocol/cloudevent/factory/*.h")
file(GLOB SRC_HDR_URI 		"uprotocol/uri/**/*.h")
file(GLOB SRC_HDR_UUID 		"uprotocol/uuid/*.h")
file(GLOB SRC_HDR_TOOLS 	"uprotocol/uuid/tools/*.h")



<<<<<<< HEAD
set(uprotocol_src uprotocol/tools/byte_order.cpp
		uprotocol/tools/base64.cpp
		uprotocol/uuid/uuid_gen.cpp
=======
set(uprotocol_src src/tools/byte_order.cpp
		src/tools/base64.cpp
		src/uuid/Uuidv8Factory.cpp
		src/uuid/UuidSerializer.cpp
>>>>>>> 6a6a9348
		${PROTO_CPP}
		${PROTO_HPP}
		${SRC_HDR_MODEL}
		${SRC_HDR_BINARY}
		${SRC_HDR_JSON}
		${SRC_HDR_FACTORY}
		${SRC_HDR_URI}
		${SRC_HDR_UUID}
		${SRC_HDR_TOOLS}
		)

add_library(uprotocollib OBJECT ${uprotocol_src})

set_property(TARGET uprotocollib PROPERTY POSITION_INDEPENDENT_CODE 1)
add_library(uprotocolsdk_shared SHARED $<TARGET_OBJECTS:uprotocollib>)
add_library(uprotocolsdk STATIC $<TARGET_OBJECTS:uprotocollib>)


if (CMAKE_CXX_COMPILER_ID STREQUAL "Clang")
  set(CMAKE_EXE_LINKER_FLAGS "${CMAKE_EXE_LINKER_FLAGS} -stdlib=libc++ -lc++abi")
  if(CMAKE_BUILD_TYPE STREQUAL "Debug")
    target_compile_options(uprotocolsdk PRIVATE -Wall -Wextra -Werror -stdlib=libc++ -fsanitize=address -fprofile-arcs -ftest-coverage -fno-omit-frame-pointer -v)
	target_compile_options(uprotocolsdk_shared PRIVATE -Wall -Wextra -Werror -stdlib=libc++ -fsanitize=address -fprofile-arcs -ftest-coverage -fno-omit-frame-pointer -v)
  else()
    target_compile_options(uprotocolsdk PRIVATE -Wall -Wextra -Werror -stdlib=libc++ -v)
	target_compile_options(uprotocolsdk_shared PRIVATE -fPIC -Wall -Wextra -Werror -stdlib=libc++ -v)
  endif()
elseif (CMAKE_CXX_COMPILER_ID STREQUAL "GNU")
  # using GCC
  if(CMAKE_BUILD_TYPE STREQUAL "Debug")
  target_compile_options(uprotocolsdk PRIVATE -Wall -Wextra -Werror -g -O0 -fprofile-arcs -ftest-coverage)
  target_compile_options(uprotocolsdk_shared PRIVATE -fPIC -Wall -Wextra -Werror -g -O0 -fprofile-arcs -ftest-coverage)
  set(CMAKE_EXE_LINKER_FLAGS "${CMAKE_EXE_LINKER_FLAGS} -lgcov -coverage")
  else()
  target_compile_options(uprotocolsdk PRIVATE -Wall -Wextra -Werror)
  target_compile_options(uprotocolsdk_shared PRIVATE -Wall -Wextra -Werror)
  endif()
endif()

<<<<<<< HEAD
add_definitions(-DSPDLOG_FMT_EXTERNAL)

target_link_libraries(uprotocolsdk Threads::Threads 
					${Protobuf_LIBRARIES} 
					${RapidJSON_LIBRARIES} 
=======
target_link_libraries(uprotocolsdk Threads::Threads
					${Protobuf_LIBRARIES}
					${RapidJSON_LIBRARIES}
>>>>>>> 6a6a9348
					${UUID_LIBRARY}
					proto
					spdlog::spdlog)

target_link_libraries(uprotocolsdk_shared Threads::Threads
					${Protobuf_LIBRARIES}
					${RapidJSON_LIBRARIES}
					${UUID_LIBRARY}
					proto
					spdlog::spdlog)

add_dependencies(uprotocolsdk proto)
add_dependencies(uprotocolsdk_shared proto)

add_subdirectory(test)<|MERGE_RESOLUTION|>--- conflicted
+++ resolved
@@ -98,16 +98,10 @@
 
 
 
-<<<<<<< HEAD
 set(uprotocol_src uprotocol/tools/byte_order.cpp
 		uprotocol/tools/base64.cpp
-		uprotocol/uuid/uuid_gen.cpp
-=======
-set(uprotocol_src src/tools/byte_order.cpp
-		src/tools/base64.cpp
 		src/uuid/Uuidv8Factory.cpp
 		src/uuid/UuidSerializer.cpp
->>>>>>> 6a6a9348
 		${PROTO_CPP}
 		${PROTO_HPP}
 		${SRC_HDR_MODEL}
@@ -147,17 +141,11 @@
   endif()
 endif()
 
-<<<<<<< HEAD
 add_definitions(-DSPDLOG_FMT_EXTERNAL)
 
 target_link_libraries(uprotocolsdk Threads::Threads 
 					${Protobuf_LIBRARIES} 
 					${RapidJSON_LIBRARIES} 
-=======
-target_link_libraries(uprotocolsdk Threads::Threads
-					${Protobuf_LIBRARIES}
-					${RapidJSON_LIBRARIES}
->>>>>>> 6a6a9348
 					${UUID_LIBRARY}
 					proto
 					spdlog::spdlog)
