--- conflicted
+++ resolved
@@ -437,11 +437,7 @@
 		auto result = callable();
 		EXPECT_TRUE(result);
 		EXPECT_EQ(original_string_location, (*result).data());
-<<<<<<< HEAD
-		EXPECT_EQ(EXPECTED_CAPACITY, (*result).capacity());
-=======
-		EXPECT_LE(expected_capacity, (*result).capacity());
->>>>>>> 59eb8c5b
+		EXPECT_LE(EXPECTED_CAPACITY, (*result).capacity());
 		// Just to be safe, check our assumptions about copies vs moves. The
 		// a_copy variable should hold a copy of the original string, this time
 		// with a different pointer and capacity.
