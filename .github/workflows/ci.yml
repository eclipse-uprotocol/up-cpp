--- conflicted
+++ resolved
@@ -422,11 +422,6 @@
           cd up-cpp
           conan install --build=missing .
           cmake --preset conan-release -DCMAKE_EXPORT_COMPILE_COMMANDS=yes
-<<<<<<< HEAD
-          cd build/Release
-          cmake --build . -- -j
-=======
->>>>>>> 6afa273b
 
       - name: Run linters on source
         continue-on-error: true
