// SPDX-FileCopyrightText: 2024 Contributors to the Eclipse Foundation
//
// See the NOTICE file(s) distributed with this work for additional
// information regarding copyright ownership.
//
// This program and the accompanying materials are made available under the
// terms of the Apache License Version 2.0 which is available at
// https://www.apache.org/licenses/LICENSE-2.0
//
// SPDX-License-Identifier: Apache-2.0

#include "up-cpp/datamodel/validator/UUri.h"

namespace {

constexpr size_t AUTHORITY_SPEC_MAX_LENGTH = 128;
// TODO(max) try to find a better name
constexpr auto START_OF_TOPICS = 0x8000;
constexpr auto MAX_RESOURCE_ID = 0xFFFF;

using uprotocol::datamodel::validator::uri::Reason;
using uprotocol::datamodel::validator::uri::ValidationResult;

ValidationResult uriCommonValidChecks(const uprotocol::v1::UUri& uuri) {
	if (uuri.ue_version_major() == 0) {
		return {false, Reason::RESERVED_VERSION};
	}

	if (uuri.ue_version_major() > std::numeric_limits<uint8_t>::max()) {
		return {false, Reason::VERSION_OVERFLOW};
	}

	if (uuri.resource_id() > std::numeric_limits<uint16_t>::max()) {
		return {false, Reason::RESOURCE_OVERFLOW};
	}

	if (uuri.authority_name().size() > AUTHORITY_SPEC_MAX_LENGTH) {
		return {false, Reason::AUTHORITY_TOO_LONG};
	}

	return {true, {}};
}

}  // namespace

namespace uprotocol::datamodel::validator::uri {

std::string_view message(Reason reason) {
	switch (reason) {
		case Reason::EMPTY:
			return "The URI authority_name is empty or whitespace.";
		case Reason::RESERVED_VERSION:
			return "The version is 0 (reserved).";
		case Reason::RESERVED_RESOURCE:
			return "The resource is 0 for non-RPC-response URIs.";
		case Reason::DISALLOWED_WILDCARD:
			return "The URI contains a wildcard in one or more fields that is "
			       "not allowed for this form.";
		case Reason::BAD_RESOURCE_ID:
			return "The resource ID is not in the allowed range for this URI "
			       "form.";
		case Reason::LOCAL_AUTHORITY:
			return "Local (blank) authority names are not allowed here.";
		case Reason::VERSION_OVERFLOW:
			return "uE Major Version is greater than uint8 max";
		case Reason::RESOURCE_OVERFLOW:
			return "Resource ID is greater than uint16 max";
		case Reason::AUTHORITY_TOO_LONG:
			return "Authority is longer than 128 characters (spec max length)";
		default:
			return "Unknown reason.";
	}
}

bool has_wildcard_authority(const v1::UUri& uuri){
	return false;
}

bool has_wildcard_service_id(const v1::UUri& uuri){
	return false;
}

bool has_wildcard_service_instance_id(const v1::UUri& uuri){
	return false;
}

bool has_wildcard_version(const v1::UUri& uuri){
	return false;
}

bool has_wildcard_resource_id(const v1::UUri& uuri){
	return false;
}

bool uses_wildcards(const v1::UUri& uuri) {
<<<<<<< HEAD
=======
	constexpr auto LOWER_8_BIT_MASK = 0xFF;
	constexpr auto LOWER_16_BIT_MASK = 0xFFFF;
	constexpr auto UPPER_16_BIT_MASK = 0xFFFF0000;

	if (uuri.authority_name().find_first_of('*') != std::string::npos) {
		return true;
	}
	if ((uuri.ue_id() & LOWER_16_BIT_MASK) ==
	    LOWER_16_BIT_MASK) {  // service ID
		return true;
	}
	if ((uuri.ue_id() & UPPER_16_BIT_MASK) ==
	    UPPER_16_BIT_MASK) {  // service instance ID
		return true;
	}
	if (uuri.ue_version_major() == LOWER_8_BIT_MASK) {
		return true;
	}
	if (uuri.resource_id() == LOWER_16_BIT_MASK) {
		return true;
	}
>>>>>>> 53a7ffc3
	return false;
}

ValidationResult isValid(const v1::UUri& uuri) {
	{
		auto [valid, reason] = isValidRpcMethod(uuri);
		if (valid) {
			return {true, std::nullopt};
		}
	}

	{
		auto [valid, reason] = isValidRpcResponse(uuri);
		if (valid) {
			return {true, std::nullopt};
		}
	}

	{
		auto [valid, reason] = isValidPublishTopic(uuri);
		if (valid) {
			return {true, std::nullopt};
		}
	}

	{
		auto [valid, reason] = isValidNotificationSource(uuri);
		if (valid) {
			return {true, std::nullopt};
		}
	}

	return isValidNotificationSink(uuri);
}

ValidationResult isValidFilter(const v1::UUri& uuri) {
	auto [is_empty, empty_reason] = isEmpty(uuri);
	if (is_empty) {
		return {false, Reason::EMPTY};
	}

	auto [common_valid, common_fail_reason] = uriCommonValidChecks(uuri);
	if (!common_valid) {
		return {common_valid, common_fail_reason};
	}

	return {true, {}};
}

ValidationResult isValidRpcMethod(const v1::UUri& uuri) {
	// disallow wildcards
	if (uses_wildcards(uuri)) {
		return {false, Reason::DISALLOWED_WILDCARD};
	}

	// check resource ID [0x0001, 0x7FFF]
	if (uuri.resource_id() == 0 || uuri.resource_id() >= START_OF_TOPICS) {
		return {false, Reason::BAD_RESOURCE_ID};
	}

	return {true, std::nullopt};
}

ValidationResult isValidRpcResponse(const v1::UUri& uuri) {
	// disallow wildcards
	if (uses_wildcards(uuri)) {
		return {false, Reason::DISALLOWED_WILDCARD};
	}

	if (uuri.resource_id() != 0) {
		return {false, Reason::BAD_RESOURCE_ID};
	}
	return {true, std::nullopt};
}

ValidationResult isValidDefaultEntity(const v1::UUri& uuri) {
	if (isLocal(uuri)) {
		return {false, Reason::LOCAL_AUTHORITY};
	}

	return isValidRpcResponse(uuri);
}

ValidationResult isValidDefaultSource(const v1::UUri& uuri) {
	return isValidDefaultEntity(uuri);
}

ValidationResult isValidPublishTopic(const v1::UUri& uuri) {
	// disallow wildcards
	if (uses_wildcards(uuri)) {
		return {false, Reason::DISALLOWED_WILDCARD};
	}

	if ((uuri.resource_id() < START_OF_TOPICS) ||
	    (uuri.resource_id() > MAX_RESOURCE_ID)) {
		return {false, Reason::BAD_RESOURCE_ID};
	}

	return {true, std::nullopt};
}

ValidationResult isValidNotificationSource(const v1::UUri& uuri) {
	// disallow wildcards
	if (uses_wildcards(uuri)) {
		return {false, Reason::DISALLOWED_WILDCARD};
	}

	if ((uuri.resource_id() < START_OF_TOPICS) ||
	    (uuri.resource_id() > MAX_RESOURCE_ID)) {
		return {false, Reason::BAD_RESOURCE_ID};
	}

	return {true, std::nullopt};
}

ValidationResult isValidNotificationSink(const v1::UUri& uuri) {
	// disallow wildcards
	if (uses_wildcards(uuri)) {
		return {false, Reason::DISALLOWED_WILDCARD};
	}

	if (uuri.resource_id() != 0) {
		return {false, Reason::BAD_RESOURCE_ID};
	}

	return {true, std::nullopt};
}

ValidationResult isValidSubscription(const v1::UUri& uuri) {
	if (uuri.resource_id() < START_OF_TOPICS ||
	    uuri.resource_id() > MAX_RESOURCE_ID) {
		return {false, Reason::BAD_RESOURCE_ID};
	}

	return {true, std::nullopt};
}

ValidationResult isEmpty(const v1::UUri& uuri) {
	if (!std::all_of(uuri.authority_name().begin(), uuri.authority_name().end(),
	                 isspace)) {
		return {false, Reason::EMPTY};
	}

	if (uuri.ue_id() != 0) {
		return {false, Reason::RESERVED_RESOURCE};
	}

	if (uuri.ue_version_major() != 0) {
		return {false, Reason::RESERVED_VERSION};
	}

	if (uuri.resource_id() != 0) {
		return {false, Reason::BAD_RESOURCE_ID};
	}

	return {true, std::nullopt};
}

bool isLocal(const v1::UUri& uuri) { return (uuri.authority_name().empty()); }

}  // namespace uprotocol::datamodel::validator::uri<|MERGE_RESOLUTION|>--- conflicted
+++ resolved
@@ -93,30 +93,6 @@
 }
 
 bool uses_wildcards(const v1::UUri& uuri) {
-<<<<<<< HEAD
-=======
-	constexpr auto LOWER_8_BIT_MASK = 0xFF;
-	constexpr auto LOWER_16_BIT_MASK = 0xFFFF;
-	constexpr auto UPPER_16_BIT_MASK = 0xFFFF0000;
-
-	if (uuri.authority_name().find_first_of('*') != std::string::npos) {
-		return true;
-	}
-	if ((uuri.ue_id() & LOWER_16_BIT_MASK) ==
-	    LOWER_16_BIT_MASK) {  // service ID
-		return true;
-	}
-	if ((uuri.ue_id() & UPPER_16_BIT_MASK) ==
-	    UPPER_16_BIT_MASK) {  // service instance ID
-		return true;
-	}
-	if (uuri.ue_version_major() == LOWER_8_BIT_MASK) {
-		return true;
-	}
-	if (uuri.resource_id() == LOWER_16_BIT_MASK) {
-		return true;
-	}
->>>>>>> 53a7ffc3
 	return false;
 }
 
