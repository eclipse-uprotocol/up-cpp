/*
<<<<<<< HEAD
 * Copyright (c) 2023-2024 General Motors GTO LLC
=======
 * Copyright (c) 2024 General Motors GTO LLC
>>>>>>> bc5c7de4
 *
 * Licensed to the Apache Software Foundation (ASF) under one
 * or more contributor license agreements.  See the NOTICE file
 * distributed with this work for additional information
 * regarding copyright ownership.  The ASF licenses this file
 * to you under the Apache License, Version 2.0 (the
 * "License"); you may not use this file except in compliance
 * with the License.  You may obtain a copy of the License at
 *
 *   http://www.apache.org/licenses/LICENSE-2.0
 *
 * Unless required by applicable law or agreed to in writing,
 * software distributed under the License is distributed on an
 * "AS IS" BASIS, WITHOUT WARRANTIES OR CONDITIONS OF ANY
 * KIND, either express or implied.  See the License for the
 * specific language governing permissions and limitations
 * under the License.
 * 
 * SPDX-FileType: SOURCE
<<<<<<< HEAD
 * SPDX-FileCopyrightText: 2023-2024 General Motors GTO LLC
=======
 * SPDX-FileCopyrightText: 2024 General Motors GTO LLC
>>>>>>> bc5c7de4
 * SPDX-License-Identifier: Apache-2.0
 */

#include <array>
#include <arpa/inet.h>
#include <spdlog/spdlog.h>
#include <up-cpp/uri/tools/IpAddress.h>
#include "up-core-api/uri.pb.h"

namespace {
    namespace uri {
        using namespace uprotocol::uri;
    }

    using UAuthority = uprotocol::v1::UAuthority;

    /// Controls whether buffers created when converting address formats have
    /// `shrink_to_fit()` called on them. This should be set to true only if
    /// it seems reasonably likely that large numbers of IpAddress instances
    /// will be kept around for long times.
    constexpr bool OPTION_SHRINK_BUFFERS = false;

    std::vector<uint8_t> bytesFromAuthority(UAuthority const& authority) {
        std::vector<uint8_t> addressBytes;
        if (authority.has_ip() && authority.ip().size() > 0) {
            auto const& addrByteStr = authority.ip();
            std::transform(addrByteStr.begin(), addrByteStr.end(),
                    std::back_inserter(addressBytes),
                    [](char c){ return *reinterpret_cast<uint8_t*>(&c); });
        }
        return addressBytes;
    }

    uri::IpAddress::Type typeFromAuthority(UAuthority const& authority) {
        if (authority.has_ip()) {
            if (authority.ip().size() == uri::IpAddress::IpV4AddressBytes) {
                return uri::IpAddress::Type::IpV4;
            } else if (authority.ip().size() == uri::IpAddress::IpV6AddressBytes) {
                return uri::IpAddress::Type::IpV6;
            }
            spdlog::error("UAuthority has IP address, but size ({}) does not "
                    "match expected for IPv4 or IPv6", authority.ip().size());
        } else {
            spdlog::error("UAuthority does not have IP address");
        }
        return uri::IpAddress::Type::Invalid;
    }
}

uri::IpAddress::IpAddress(uprotocol::v1::UAuthority const& authority)
    : IpAddress(bytesFromAuthority(authority), typeFromAuthority(authority))
{ }

/**
 * Updates the state of the IP object from the value of the ipString_ field
 */
void uri::IpAddress::fromString() {
    if (std::vector<uint8_t> bytes(IpV6AddressBytes, 0);
            1 == inet_pton(AF_INET6, ipString_.c_str(), bytes.data())) {
        type_ = Type::IpV6;
        ipBytes_ = std::move(bytes);
        return;

    } else if (bytes.resize(IpV4AddressBytes);
            1 == inet_pton(AF_INET, ipString_.c_str(), bytes.data())) {
        if constexpr (OPTION_SHRINK_BUFFERS) {
            bytes.shrink_to_fit();
        }
        type_ = Type::IpV4;
        ipBytes_ = std::move(bytes);
        return;
    }

    spdlog::error("ipString does not contain a valid IPv4 / IPv6 address");
    type_ = Type::Invalid;
    ipString_.clear();
}

/**
 * Updates state of the IP object from the value of the ipBytes_ field
 */
void uri::IpAddress::fromBytes() {
    if (ipBytes_.empty()) {
        spdlog::error("ipBytes is empty");
        type_ = Type::Invalid;
        return;
    }

    if (type_ == Type::IpV6) {
        if (ipBytes_.size() == IpV6AddressBytes) {
            ipString_.resize(INET6_ADDRSTRLEN);
        } else {
            spdlog::error("ipBytes is the wrong size for an IPv6 address");
            type_ = Type::Invalid;
            ipBytes_.clear();
            return;
        }
    } else if (type_ == Type::IpV4) {
        if (ipBytes_.size() == IpV4AddressBytes) {
            ipString_.resize(INET_ADDRSTRLEN);
        } else {
            spdlog::error("ipBytes is the wrong size for an IPv4 address");
            type_ = Type::Invalid;
            ipBytes_.clear();
            return;
        }
    } else {
        spdlog::error("type is not one of IPv4 or IPv6");
        type_ = Type::Invalid;
        ipBytes_.clear();
        return;
    }
         
    // Note: handling Type::Invalid and other non IP types by returning
    // in the conditional block above allows this check to assume that type
    // is *either* IpV4 OR IpV6 and not any of the other possible values.
    auto inet_type = (type_ == Type::IpV4) ? AF_INET : AF_INET6;

    if (inet_ntop(inet_type, ipBytes_.data(), ipString_.data(), ipString_.size()) == nullptr) {
        spdlog::error("inet_ntop failed");
        type_ = Type::Invalid;
        ipBytes_.clear();
        ipString_.clear();
        return;
    }

    // std::string can happily hold null characters in the middle of its
    // buffer. Since we expanded to the maximum length of a given address
    // type, we need to find where the real end of the string provided
    // by inet_ntop is and truncate to that.
    auto term = ipString_.find_first_of('\0');
    if (ipString_.npos != term) {
        ipString_.resize(term);
    // If these IpAddress objects are kept around in any quantity,
    // we might want to purge the excess memory once the string
    // is resized.
        if constexpr (OPTION_SHRINK_BUFFERS) {
            ipString_.shrink_to_fit();
        }
    }
}<|MERGE_RESOLUTION|>--- conflicted
+++ resolved
@@ -1,9 +1,5 @@
 /*
-<<<<<<< HEAD
- * Copyright (c) 2023-2024 General Motors GTO LLC
-=======
  * Copyright (c) 2024 General Motors GTO LLC
->>>>>>> bc5c7de4
  *
  * Licensed to the Apache Software Foundation (ASF) under one
  * or more contributor license agreements.  See the NOTICE file
@@ -23,11 +19,7 @@
  * under the License.
  * 
  * SPDX-FileType: SOURCE
-<<<<<<< HEAD
- * SPDX-FileCopyrightText: 2023-2024 General Motors GTO LLC
-=======
  * SPDX-FileCopyrightText: 2024 General Motors GTO LLC
->>>>>>> bc5c7de4
  * SPDX-License-Identifier: Apache-2.0
  */
 
