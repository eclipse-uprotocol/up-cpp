--- conflicted
+++ resolved
@@ -13,40 +13,6 @@
 
 namespace uprotocol::utransport
 {
-<<<<<<< HEAD
-    namespace utransport
-    {
-          class UTransport 
-          {
-               public:
-
-                    virtual UStatus send(
-                         UUri &uri, 
-                         UPayload &payload,
-                         UAttributes &attributes) = 0;
-
-                    virtual UStatus registerListener(
-                         UUri &uri,
-                         UListener &listner) = 0;
-
-                    virtual UStatus unregisterListener(
-                         UUri &uri, 
-                         UListener &listner) = 0;
-
-                    virtual UStatus receive(
-                         UUri &uri, 
-                         UPayload &payload, 
-                         UAttributes &attributes) = 0;
-                    
-                    virtual UPayload invokeMethod(
-                         UUri &uri,
-                         UPayload &payload, 
-                         UAttributes &attributes) = 0;
-
-                    virtual ~UTransport() {} 
-          };
-    }
-=======
      class UTransport 
      {
           public:
@@ -94,13 +60,19 @@
                virtual UStatus unregisterListener(const UUri &uri, 
                                                   const UListener &listner) = 0;
 
-               virtual UStatus receive(const UUri &uri, 
-                                       const UPayload &payload, 
-                                       const UAttributes &attributes) = 0;
-               
-               virtual ~UTransport() {} 
-     };
->>>>>>> bd508ea9
+                    virtual UStatus receive(
+                         UUri &uri, 
+                         UPayload &payload, 
+                         UAttributes &attributes) = 0;
+                    
+                    virtual UPayload invokeMethod(
+                         UUri &uri,
+                         UPayload &payload, 
+                         UAttributes &attributes) = 0;
+
+                    virtual ~UTransport() {} 
+          };
+    }
 }
 
 #endif /*_UTRANSPORT_*/